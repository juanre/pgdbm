--- conflicted
+++ resolved
@@ -21,12 +21,12 @@
 
 ## Key Features
 
-- **High Performance** - Built on asyncpg, the fastest PostgreSQL driver for Python
-- **Migration System** - Version-controlled schema migrations with automatic ordering
-- **Testing Support** - Fixtures and utilities for database testing
-- **Module Isolation** - Prevent table conflicts when modules share databases
-- **Monitoring** - Track slow queries and connection pool metrics
-- **Type Safe** - Full type hints and Pydantic integration
+- **🚀 High Performance** - Built on asyncpg, the fastest PostgreSQL driver for Python
+- **📦 Migration System** - Version-controlled schema migrations with automatic ordering
+- **🧪 Testing Support** - Fixtures and utilities for database testing
+- **🔧 Module Isolation** - Prevent table conflicts when modules share databases
+- **📊 Monitoring** - Track slow queries and connection pool metrics
+- **🔒 Type Safe** - Full type hints and Pydantic integration
 
 ### Design intent: dual ownership
 
@@ -71,18 +71,18 @@
         max_connections=50,
     )
     shared_pool = await AsyncDatabaseManager.create_shared_pool(config)
-    
+
     # Create schema-specific managers (share the pool)
     app.state.dbs = {
         'users': AsyncDatabaseManager(pool=shared_pool, schema="users"),
         'orders': AsyncDatabaseManager(pool=shared_pool, schema="orders"),
     }
-    
+
     # Run migrations for each schema
     for name, db in app.state.dbs.items():
         migrations = AsyncMigrationManager(db, f"migrations/{name}", name)
         await migrations.apply_pending_migrations()
-    
+
     yield
     await shared_pool.close()
 
@@ -126,19 +126,6 @@
 
 ### Migration Files
 
-<<<<<<< HEAD
-```python
-# Standalone (owns the DB):
-config = DatabaseConfig(connection_string="postgresql://localhost/app", schema="users")
-db = AsyncDatabaseManager(config)
-await db.connect()
-await AsyncMigrationManager(db, "./migrations", module_name="users").apply_pending_migrations()
-
-# Shared pool (uses external DB):
-shared = await AsyncDatabaseManager.create_shared_pool(DatabaseConfig(connection_string="postgresql://localhost/app"))
-db = AsyncDatabaseManager(pool=shared, schema="users")  # Module still runs its own migrations
-await AsyncMigrationManager(db, "./migrations", module_name="users").apply_pending_migrations()
-=======
 ```sql
 -- migrations/001_initial.sql
 CREATE TABLE IF NOT EXISTS {{tables.users}} (
@@ -146,7 +133,6 @@
     email VARCHAR(255) UNIQUE NOT NULL,
     created_at TIMESTAMP DEFAULT CURRENT_TIMESTAMP
 );
->>>>>>> 453f4548
 ```
 
 > **💡 Important:** Always use `{{tables.tablename}}` syntax - it automatically handles schema prefixes!
@@ -158,17 +144,11 @@
 **This is the most important pattern in pgdbm:**
 
 ```python
-<<<<<<< HEAD
-# Apply all pending migrations
-migrations = AsyncMigrationManager(db, migrations_path="./migrations")
-result = await migrations.apply_pending_migrations()
-=======
 # ✅ CORRECT: One shared pool for entire application
 shared_pool = await AsyncDatabaseManager.create_shared_pool(config)
 users_db = AsyncDatabaseManager(pool=shared_pool, schema="users")
 orders_db = AsyncDatabaseManager(pool=shared_pool, schema="orders")
 billing_db = AsyncDatabaseManager(pool=shared_pool, schema="billing")
->>>>>>> 453f4548
 
 # ❌ WRONG: Multiple pools (wastes connections, hits limits)
 users_db = AsyncDatabaseManager(DatabaseConfig(...))   # Creates own pool
